"""Class hierarchy for data types."""
from __future__ import annotations

import copy
import logging
from functools import lru_cache
from typing import (
    Collection,
    Dict,
    Iterable,
    Iterator,
    List,
    Optional,
    Tuple,
    Type,
    Union,
)

import ms3
import pandas as pd
from dimcat.base import Data
from dimcat.data.loader import infer_data_loader
from dimcat.dtypes import ID, GroupID, PieceID, PieceIndex, PLoader, PPiece, SliceID
from dimcat.utils.functions import clean_index_levels, typestrings2types
from ms3._typing import ScoreFacet

logger = logging.getLogger(__name__)

PROCESSED_DATA_FIELDS: Dict[str, Tuple[str, ...]] = {
    "SlicedData": (
        "sliced",
        "slice_info",
    ),
    "GroupedData": ("grouped_indices",),
    "AnalyzedData": ("processed",),
}
"""Name of the data fields that the three types of processing add to any _Dataset object.
Important for copying objects."""


class Dataset(Data):
    def __init__(self, data: Optional[Union["Dataset", ms3.Parse]] = None, **kwargs):
        """

        Parameters
        ----------
        data : Data
            Convert a given Data object into a Corpus if possible.
        kwargs
            All keyword arguments are passed to load().
        """
        super().__init__(data=data, **kwargs)
        self._data = None
        """Protected attribute for storing and internally accessing the loaded data."""

        self.loaders: List[PLoader] = []

        self.pieces: Dict[PieceID, PPiece] = {}
        """{(corpus, fname) -> Any}
        References to the individual pieces contained in the data. The exact type depends on the type of data.
        """

        self.indices: List[ID] = []
        """List of indices (IDs) which serve for accessing individual pieces of data and
        associated metadata. An index is a ('corpus_name', 'piece_name') tuple ("ID") that can have a third element
        identifying a segment/chunk of a piece."""

        self.pipeline_steps = []
        """The sequence of applied PipelineSteps that has led to the current state in reverse
        order (first element was applied last)."""

        self.index_levels = {
            "indices": ["corpus", "fname"],
            "slicer": [],
            "groups": [],
            "processed": [],
        }
        """Keeps track of index level names. Also used for automatic naming of output files."""

        self.group2pandas = None  # ToDo: deprecate this by using different datatypes for different types of results

        self.data = data
        if len(kwargs) > 0:
            self.load(**kwargs)

    @property
    def data(self) -> ms3.Parse:
        """Get the data field in its raw form."""
        return self._data

    @data.setter
    def data(self, data_object: Optional[Union["Dataset", ms3.Parse]]) -> None:
        """Check if the assigned object is suitable for conversion."""
        if data_object is None:
            self._data = ms3.Parse()
            return
        is_dataset_object = isinstance(data_object, Dataset)
        is_parse_object = isinstance(data_object, ms3.Parse)
        if not (is_dataset_object or is_parse_object):
            raise TypeError(
                f"{data_object.__class__} could not be converted to a DCML dataset."
            )
        if is_parse_object:
            self._data = data_object
            return
        # else: got a Dataset object and need to copy its fields
        self._data = data_object._data
        self.pieces = dict(data_object.pieces)
        # ^^^ doesn't copy the ms3.Parse and ms3.Piece objects, only the references ^^^
        # vvv all other fields are deepcopied vvv
        if isinstance(data_object, SlicedData) and not isinstance(self, SlicedData):
            self.indices = sorted(set(ID[:2] for ID in data_object.indices))
        elif self.name == "Dataset":
            self.indices = []
            self.reset_indices()
        else:
            self.indices = list(data_object.indices)
        self.index_levels = copy.deepcopy(data_object.index_levels)
        self.pipeline_steps = list(data_object.pipeline_steps)
        self.group2pandas = data_object.group2pandas
        if self.name == "Dataset":
            return
        typestring2dtype: Dict[str, type] = dict(
            zip(
                PROCESSED_DATA_FIELDS.keys(),
                typestrings2types(PROCESSED_DATA_FIELDS.keys()),
            )
        )
        for typestring, optional_fields in PROCESSED_DATA_FIELDS.items():
            dtype = typestring2dtype[typestring]
            if not (isinstance(data_object, dtype) and isinstance(self, dtype)):
                continue
            for field in optional_fields:
                setattr(self, field, copy.deepcopy(getattr(data_object, field)))

    @property
    def n_indices(self):
        return len(self.indices)

    def copy(self):
        return self.__class__(data=self)

    def get_facet(self, what: ScoreFacet) -> pd.DataFrame:
        """Uses _.iter_facet() to collect and concatenate all DataFrames for a particular facet.

        Parameters
        ----------
        what : {'form_labels', 'events', 'expanded', 'notes_and_rests', 'notes', 'labels',
                'cadences', 'chords', 'measures', 'rests'}
            What facet to retrieve.

        Returns
        -------
        :obj:`pandas.DataFrame`
        """
        dfs = {idx: df for idx, df in self.iter_facet(what=what)}
        if len(dfs) == 1:
            return list(dfs.values())[0]
        concatenated_groups = pd.concat(
            dfs.values(), keys=dfs.keys(), names=self.index_levels["indices"]
        )
        return clean_index_levels(concatenated_groups)

    def get_indices(self) -> List[PieceIndex]:
        """Get all available Index objects (currently only PieceIndex)."""
        return [self.get_piece_index()]

    def get_piece_index(self) -> PieceIndex:
        """Get the currently selected PieceIDs as PieceIndex."""
        return PieceIndex(self.indices)

    @lru_cache()
    def get_item(self, ID: PieceID, what: ScoreFacet) -> Optional[pd.DataFrame]:
        """Retrieve a DataFrame pertaining to the facet ``what`` of the piece ``index``.

        Args:
            ID: (corpus, fname) or (corpus, fname, interval)
            what: What facet to retrieve.

        Returns:
            DataFrame representing an entire score facet, or a chunk (slice) of it.
        """

        file, df = self.pieces[ID].get_facet(what, interval_index=True)
        logger.debug(f"Retrieved {what} from {file}.")
        if df is not None and not isinstance(df.index, pd.IntervalIndex):
            logger.info(f"'{what}' of {ID} does not come with an IntervalIndex")
            df = None
        if df is None:
            return
        assert (
            df.index.nlevels == 1
        ), f"Retrieved DataFrame has {df.index.nlevels}, not 1"
        return df

    def get_previous_pipeline_step(self, idx=0, of_type=None):
        """Retrieve one of the previously applied PipelineSteps, either by index or by type.

        Parameters
        ----------
        idx : :obj:`int`, optional
            List index used if ``of_type`` is None. Defaults to 0, which is the PipeLine step
            most recently applied.
        of_type : :obj:`PipelineStep`, optional
            Return the most recently applied PipelineStep of this type.

        Returns
        -------
        :obj:`PipelineStep`
        """
        if of_type is None:
            n_previous_steps = len(self.pipeline_steps)
            try:
                return self.pipeline_steps[idx]
            except IndexError:
                logger.info(
                    f"Invalid index idx={idx} for list of length {n_previous_steps}"
                )
                raise
        try:
            return next(
                step for step in self.pipeline_steps if isinstance(step, of_type)
            )
        except StopIteration:
            raise StopIteration(
                f"Previously applied PipelineSteps do not include any {of_type}: {self.pipeline_steps}"
            )

    def iter_facet(self, what: ScoreFacet) -> Iterator[Tuple[ID, pd.DataFrame]]:
        """Iterate through facet DataFrames.

        Args:
            what: Which type of facet to retrieve.

        Yields:
            Index tuple.
            Facet DataFrame.
        """
        for idx, piece in self.iter_pieces():
            _, df = piece.get_parsed(facet=what)
            if df is None or len(df.index) == 0:
                logger.info(f"{idx} has no {what}.")
                continue
            yield idx, df

    def iter_pieces(self) -> Iterator[Tuple[PieceID, ms3.Piece]]:
        for idx in self.indices:
            yield idx, self.pieces[idx]

    def set_indices(self, new_indices: Union[List[ID], Dict[ID, List[ID]]]) -> None:
        """Replace :attr:`indices` with a new list of IDs.

        Args:
            new_indices:
                The new list IDs or a dictionary of several lists of IDs. The latter is useful for re-grouping
                freshly sliced IDs of a :class:`GroupedDataset`.
        """
        if isinstance(new_indices, dict):
            new_indices = sum(new_indices.values(), [])
        self.indices = new_indices

    def track_pipeline(
        self,
        pipeline_step,
        group2pandas=None,
        indices=None,
        processed=None,
        grouper=None,
        slicer=None,
    ):
        """Keep track of the applied pipeline_steps and update index level names and group2pandas
        conversion method.

        Parameters
        ----------
        pipeline_step : :obj:`PipelineStep`
        group2pandas : :obj:`str`, optional
        indices : :obj:`str`, optional
        processed : :obj:`str`, optional
        grouper : :obj:`str`, optional
        slicer : :obj:`str`, optional
        """
        self.pipeline_steps = [pipeline_step] + self.pipeline_steps
        if processed is not None:
            if isinstance(processed, str):
                processed = [processed]
            self.index_levels["processed"] = processed
        if indices is not None:
            if indices == "IDs":
                # once_per_group == True
                self.index_levels["indices"] = ["IDs"]
            elif len(self.index_levels["indices"]) == 2:
                self.index_levels["indices"] = self.index_levels["indices"] + [indices]
            else:
                self.index_levels["indices"][2] = indices
            assert 1 <= len(self.index_levels["indices"]) < 4
        if group2pandas is not None:
            self.group2pandas = group2pandas
        if grouper is not None:
            self.index_levels["groups"] = self.index_levels["groups"] + [grouper]
        if slicer is not None:
            self.index_levels["slicer"] = [slicer]

<<<<<<< HEAD
    def load(self, directory: Optional[Union[str, List[str]]], **kwargs):
=======
    def attach_loader(self, loader: PLoader):
        self.loaders.append(loader)
        self._retrieve_pieces_from_loader(loader)

    def _add_ids(self, ids: Union[PieceID, Iterable[PieceID]]):
        """Adds new IDs to :attr:`indices`."""
        if isinstance(ids, PieceID):
            ids = [ids]
        for PID in ids:
            if PID in self.pieces:
                self.indices.append(PID)
            else:
                logger.warning(f"{PID} does not point to an existing Piece.")
                continue

    def _retrieve_pieces_from_loader(self, loader: PLoader):
        new_ids = []
        for PID, piece in loader.iter_pieces():
            new_ids.append(PID)
            self.pieces[PID] = piece
        self._add_ids(new_ids)

    def load(
        self,
        directory: Optional[Union[str, List[str]]],
        loader: Optional[Type[PLoader]] = None,
        **kwargs,
    ):
>>>>>>> 2fbfdc0d
        """
        Load and parse all of the desired raw data and metadata.

        Parameters
        ----------
        directory : str
            The path(s) to all the data to load.
        loader:
        """
        if isinstance(directory, str):
            directory = [directory]
        _loader = loader
        for d in directory:
            if loader is None:
                _loader = infer_data_loader(d)
            loader_object = _loader(directory=d, **kwargs)
            self.attach_loader(loader_object)

    def group_of_values2series(self, group_dict) -> pd.Series:
        """Converts an {ID -> processing_result} dict into a Series."""
        series = pd.Series(group_dict, name=self.index_levels["processed"][0])
        series.index = self._rename_multiindex_levels(
            series.index, self.index_levels["indices"]
        )
        return series

    def group_of_series2series(self, group_dict) -> pd.Series:
        """Converts an {ID -> processing_result} dict into a Series."""
        lengths = [len(S) for S in group_dict.values()]
        if 0 in lengths:
            group_dict = {k: v for k, v in group_dict.items() if len(v) > 0}
            if len(group_dict) == 0:
                logger.info("Group contained only empty Series")
                return pd.Series()
            else:
                n_empty = lengths.count(0)
                logger.info(
                    f"Had to remove {n_empty} empty Series before concatenation."
                )
        if len(group_dict) == 1 and list(group_dict.keys())[0] == "group_ids":
            series = list(group_dict.values())[0]
            series.index = self._rename_multiindex_levels(
                series.index, self.index_levels["processed"]
            )
        else:
            series = pd.concat(group_dict.values(), keys=group_dict.keys())
            series.index = self._rename_multiindex_levels(
                series.index,
                self.index_levels["indices"] + self.index_levels["processed"],
            )
        return series

    def group2dataframe(self, group_dict) -> pd.DataFrame:
        """Converts an {ID -> processing_result} dict into a DataFrame."""
        try:
            df = pd.concat(group_dict.values(), keys=group_dict.keys())
        except (TypeError, ValueError):
            logger.info(group_dict)
            raise
        df.index = self._rename_multiindex_levels(
            df.index, self.index_levels["indices"] + self.index_levels["processed"]
        )
        return df

    def group2dataframe_unstacked(self, group_dict):
        return self.group2dataframe(group_dict).unstack()

    def _rename_multiindex_levels(self, multiindex: pd.MultiIndex, index_level_names):
        """Renames the index levels based on the _.index_levels dict."""
        try:
            n_levels = multiindex.nlevels
            if n_levels == 1:
                return multiindex.rename(index_level_names[0])
            n_names = len(index_level_names)
            if n_names < n_levels:
                levels = list(range(len(index_level_names)))
                # The level parameter makes sure that, when n names are given, only the first n levels are being
                # renamed. However, this will lead to unexpected behaviour if index levels are named by an integer
                # that does not correspond to the position of another index level, e.g. ('level0_name', 0, 1)
                return multiindex.rename(index_level_names, level=levels)
            elif n_names > n_levels:
                return multiindex.rename(index_level_names[:n_levels])
            return multiindex.rename(index_level_names)
        except (TypeError, ValueError) as e:
            logger.info(
                f"Failed to rename MultiIndex levels {multiindex.names} to {index_level_names}: '{e}'"
            )
            logger.info(multiindex[:10])
            logger.info(f"self.index_levels: {self.index_levels}")
        # TODO: This method should include a call to clean_multiindex_levels and make use of self.index_levels
        return multiindex

    def reset_indices(self):
        """"""
        self.indices = []
        for loader in self.loaders:
            self._retrieve_pieces_from_loader(loader)

    def __str__(self):
        return str(self.get_piece_index())

    def __repr__(self):
        return str(self.get_piece_index())


class _ProcessedDataMixin(Data):
    """Base class for types of processed :obj:`_Dataset` objects.
    Processed datatypes are created by passing a _Dataset object. The new object will be a copy of the Data with the
    :attr:`prefix` prepended. Subclasses should have an __init__() method that calls super().__init__() and then
    adds additional fields.
    """

    assert_types: Union[str, Collection[str]] = ["Dataset"]
    """Objects raise TypeError upon instantiation if the passed data are not of one of these types."""
    excluded_types: Union[str, Collection[str]] = []
    """Objects raise TypeError upon instantiation if the passed data are of one of these types."""
    type_mapping: Dict[Union[str, Collection[str]], str] = {}
    """{Input type(s) -> Output type}. __new__() picks the first 'value' where the input Data are of type 'key'.
    Objects raise TypeError if nothing matches. object or Data can be used as fallback/default key.
    """

    def __new__(cls, data: Data, **kwargs):
        """Depending on the type of ``data`` (currently only :class:`Dataset` is implemented),
        the new object is turned into the Dataset subtype that corresponds to the performed processing step.

        This method uses the class properties :attr:`assert_types` and :attr:`excluded_types` to determine if the
        input Dataset can actually undergo the current type of processing. Then it uses the class property
        :attr:`type_mapping` to determine the type of the new object to be created.


        Args:
            data: Dataset to be converted into a processed subtype.
            **kwargs:
        """
        assert_types = typestrings2types(cls.assert_types)
        if not isinstance(data, assert_types):
            raise TypeError(
                f"{cls.__name__} objects can only be created from {cls.assert_types}, not '{type(data).__name__}'"
            )
        excluded_types = typestrings2types(cls.excluded_types)
        if isinstance(data, excluded_types):
            raise TypeError(
                f"{cls.__name__} objects cannot be created from '{type(data).__name__}' because it is among the "
                f"excluded_types {cls.excluded_types}."
            )
        type_mapping = {
            typestrings2types(input_type): typestrings2types(output_type)[0]
            for input_type, output_type in cls.type_mapping.items()
        }
        new_obj_type = None
        for input_type, output_type in type_mapping.items():
            if isinstance(data, input_type):
                new_obj_type = output_type
                break
        if new_obj_type is None:
            raise TypeError(
                f"{cls.__name__} no output type defined for '{type(data)}', only for {list(type_mapping.keys())}."
            )
        obj = object.__new__(new_obj_type)
        # obj.__init__(data=data, **kwargs)
        return obj

    def __init__(self, data: Data, **kwargs):
        super().__init__(data=data, **kwargs)


class SlicedData(_ProcessedDataMixin):
    """A type of Data object that contains the slicing information created by a Slicer. It slices all requested
    facets based on that information.
    """

    excluded_types = ["AnalyzedData", "SlicedData"]
    type_mapping = {
        "GroupedDataset": "GroupedSlicedDataset",
        "Dataset": "SlicedDataset",
    }

    def __new__(
        cls, data: Data, **kwargs
    ) -> Union["SlicedDataset", "GroupedSlicedDataset"]:
        return super().__new__(cls, data=data, **kwargs)

    def __init__(self, data: Data, **kwargs):
        logger.debug(f"{type(self).__name__} -> before {super()}.__init__()")
        super().__init__(data=data, **kwargs)
        logger.debug(f"{type(self).__name__} -> after {super()}.__init__()")
        if not hasattr(self, "sliced"):
            self.sliced = {}
            """Dict for sliced data facets."""
        if not hasattr(self, "slice_info"):
            self.slice_info = {}
            """Dict holding metadata of slices (e.g. the localkey of a segment)."""

    def get_slice(self, index, what):
        if what in self.sliced and index in self.sliced[what]:
            return self.sliced[what][index]

    def get_slice_info(self) -> pd.DataFrame:
        """Concatenates slice_info Series and returns them as a DataFrame."""
        if len(self.slice_info) == 0:
            logger.info("No slices available.")
            return pd.DataFrame()
        concatenated_info = pd.concat(
            self.slice_info.values(), keys=self.slice_info.keys(), axis=1
        ).T
        concatenated_info.index.rename(self.index_levels["indices"], inplace=True)
        return concatenated_info

    def iter_slice_info(self) -> Iterator[Tuple[SliceID, pd.Series]]:
        """Iterate through concatenated slice_info Series for each group."""
        yield from self.slice_info.items()


class GroupedData(_ProcessedDataMixin):
    """A type of Data object that behaves like its predecessor but returns and iterates through groups."""

    type_mapping = {
        (
            "AnalyzedGroupedSlicedDataset",
            "AnalyzedSlicedDataset",
        ): "AnalyzedGroupedSlicedDataset",
        "GroupedSlicedDataset": "GroupedSlicedDataset",
        ("AnalyzedGroupedDataset", "AnalyzedDataset"): "AnalyzedGroupedDataset",
        "SlicedDataset": "GroupedSlicedDataset",
        "Dataset": "GroupedDataset",
    }

    def __new__(
        cls, data: Data, **kwargs
    ) -> Union[
        "GroupedDataset",
        "GroupedSlicedDataset",
        "AnalyzedGroupedDataset",
        "AnalyzedGroupedSlicedDataset",
    ]:
        return super().__new__(cls, data=data, **kwargs)

    def __init__(self, data: Data, **kwargs):
        logger.debug(f"{type(self).__name__} -> before {super()}.__init__()")
        super().__init__(data=data, **kwargs)
        logger.debug(f"{type(self).__name__} -> after {super()}.__init__()")
        if not hasattr(self, "grouped_indices"):
            if hasattr(data, "grouped_indices"):
                self.grouped_indices = data.grouped_indices
            else:
                self.grouped_indices: Dict[GroupID, List[ID]] = {(): self.indices}
                """{group_key -> indices} dictionary of indices (IDs) which serve for accessing individual pieces of
                data and associated metadata. An index is a ('corpus_name', 'piece_name') tuple ("ID")
                that can have a third element identifying a segment/chunk of a piece.
                The group_keys are an empty tuple by default; with every applied Grouper,
                the length of all group_keys grows by one and the number of group_keys grows or stays the same."""

    def iter_grouped_indices(self) -> Iterator[Tuple[str, List[ID]]]:
        """Iterate through groups of indices as defined by the previously applied Groupers.

        Yields
        -------
        :obj:`tuple` of :obj:`str`
            A tuple of keys reflecting the group hierarchy
        :obj:`list` of :obj:`tuple`
            A list of IDs belonging to the same group.
        """
        if len(self.indices) == 0:
            raise ValueError("No data has been loaded.")
        if any(len(index_list) == 0 for index_list in self.grouped_indices.values()):
            logger.warning("Data object contains empty groups.")
        yield from self.grouped_indices.items()

    def iter_grouped_slice_info(self) -> Iterator[Tuple[tuple, pd.DataFrame]]:
        """Iterate through concatenated slice_info DataFrame for each group."""
        for group, index_group in self.iter_grouped_indices():
            group_info = {ix: self.slice_info[ix] for ix in index_group}
            group_df = pd.concat(group_info.values(), keys=group_info.keys(), axis=1).T
            group_df.index = self._rename_multiindex_levels(
                group_df.index, self.index_levels["indices"]
            )
            yield group, group_df


class AnalyzedData(_ProcessedDataMixin):
    """A type of Data object that contains the results of an Analyzer and knows how to plot it."""

    type_mapping = {
        (
            "AnalyzedGroupedSlicedDataset",
            "GroupedSlicedDataset",
        ): "AnalyzedGroupedSlicedDataset",
        ("AnalyzedSlicedDataset", "SlicedDataset"): "AnalyzedSlicedDataset",
        ("AnalyzedGroupedDataset", "GroupedDataset"): "AnalyzedGroupedDataset",
        "Dataset": "AnalyzedDataset",
    }

    def __new__(
        cls, data: Data, **kwargs
    ) -> Union[
        "AnalyzedDataset",
        "AnalyzedGroupedDataset",
        "AnalyzedSlicedDataset",
        "AnalyzedGroupedSlicedDataset",
    ]:
        return super().__new__(cls, data=data, **kwargs)

    def __init__(self, data: Data, **kwargs):
        logger.debug(f"{type(self).__name__} -> before {super()}.__init__()")
        super().__init__(data=data, **kwargs)
        logger.debug(f"{type(self).__name__} -> after {super()}.__init__()")
        if not hasattr(self, "processed"):
            if hasattr(data, "processed"):
                self.processed = data.processed
            else:
                self.processed: List["Result"] = []
                """Analyzers store there result here using :meth:`set_result`."""

    def set_result(self, analyzer: "Analyzer", result: "Result"):  # noqa: F821
        assert analyzer == self.get_previous_pipeline_step()
        self.processed = [result] + self.processed

    # @overload
    # def get(self, as_pandas: bool = Literal[True]) -> Pandas:
    #     ...
    #
    # @overload
    # def get(self, as_pandas: bool = Literal[False]) -> Dict[GroupID, Any]:
    #     ...
    #
    # def get(self, as_pandas: bool = True) -> Union[Pandas, Dict[GroupID, Any]]:
    #     """Collects the results of :meth:`iter` to retrieve all processed data at once.
    #
    #     Args:
    #         as_pandas:
    #             By default, the result is a pandas DataFrame or Series where the first levels
    #             display group identifiers (if any). Pass False to obtain a nested {group -> group_result}
    #             dictionary instead.
    #
    #     Returns:
    #         The contents of :attr:`processed` in original or adapted form.
    #     """
    #     if len(self.processed) == 0:
    #         logger.info("No data has been processed so far.")
    #         return
    #     results = {group: result for group, result in self.iter(as_pandas=as_pandas)}
    #     if not as_pandas:
    #         return results
    #     if self.group2pandas is None:
    #         return pd.Series(results)
    #     # default: concatenate to a single pandas object
    #     if len(results) == 1 and () in results:
    #         pandas_obj = pd.concat(results.values())
    #     else:
    #         try:
    #             pandas_obj = pd.concat(
    #                 results.values(),
    #                 keys=results.keys(),
    #                 names=self.index_levels["groups"],
    #             )
    #         except ValueError:
    #             logger.info(self.index_levels["groups"])
    #             logger.info(results.keys())
    #             raise
    #     return clean_index_levels(pandas_obj)
    #
    def get_result_object(self, idx=0):
        return self.processed[idx]

    def get_results(self) -> pd.DataFrame:
        result_obj = self.get_result_object()
        return result_obj.get_results()

    def get_group_results(self) -> pd.DataFrame:
        result_obj = self.get_result_object()
        return result_obj.get_group_results()

    def iter_results(self):
        result_obj = self.get_result_object()
        yield from result_obj.iter_results()

    def iter_group_results(self):
        result_obj = self.get_result_object()
        yield from result_obj.iter_group_results()

    # @overload
    # def iter(
    #     self, as_pandas: bool = Literal[False], ignore_groups: bool = Literal[False]
    # ) -> Iterator[Tuple[GroupID, Union[Dict[ID, Any], Any]]]:
    #     ...
    #
    # @overload
    # def iter(
    #     self, as_pandas: bool = Literal[True], ignore_groups: bool = Literal[False]
    # ) -> Iterator[Tuple[GroupID, Union[Pandas, Any]]]:
    #     ...
    #
    # @overload
    # def iter(
    #     self, as_pandas: bool = Literal[False], ignore_groups: bool = Literal[True]
    # ) -> Iterator[Union[Tuple[ID, Any], Any]]:
    #     ...
    #
    # @overload
    # def iter(
    #     self, as_pandas: bool = Literal[True], ignore_groups: bool = Literal[True]
    # ) -> Iterator[Union[Pandas, Any]]:
    #     ...
    #
    # def iter(
    #     self, as_pandas: bool = True, ignore_groups: bool = False
    # ) -> Iterator[
    #     Union[
    #         Tuple[GroupID, Union[Dict[ID, Any], Any]],
    #         Tuple[GroupID, Union[Pandas, Any]],
    #         Union[Tuple[ID, Any], Any],
    #         Union[Pandas, Any],
    #     ]
    # ]:
    #     """Iterate through :attr:`processed` data.
    #
    #     Args:
    #         as_pandas:
    #             Setting this value to False corresponds to iterating through .processed.items(),
    #             where keys are group IDs and values are results for Analyzers that compute
    #             one result per group, or {ID -> result} dicts for Analyzers that compute
    #             one result per item per group. The default value (True) has no effect in the first case,
    #             but in the second case, the dictionary will be converted to a Series if the conversion method is
    #             set in :attr:`group2pandas`.
    #         ignore_groups:
    #             If set to True, the iteration loop is flattened and does not include group identifiers. If as_pandas
    #             is False (default), and the applied Analyzer computes one {ID -> result} dict per group,
    #             this will correspond to iterating through the (ID, result) tuples for all groups.
    #
    #     Yields:
    #         The result of the last applied Analyzer for each group or for each item of each group.
    #     """
    #     if ignore_groups and not as_pandas:
    #         raise ValueError(
    #             "If you set 'as_dict' and 'ignore_groups' are in conflict, choose one or use _.get()."
    #         )
    #     for group, result in self.processed.items():
    #         if ignore_groups:
    #             if self.group2pandas is None:
    #                 yield result
    #             elif as_pandas:
    #                 yield self.convert_group2pandas(result)
    #             else:
    #                 yield from result.items()
    #         else:
    #             if as_pandas and self.group2pandas is not None:
    #                 yield group, self.convert_group2pandas(result)
    #             else:
    #                 yield group, result


def remove_corpus_from_ids(result):
    """Called when group contains corpus_names and removes redundant repetition from indices."""
    if isinstance(result, dict):
        without_corpus = {}
        for key, v in result.items():
            if isinstance(key[0], str):
                without_corpus[key[1:]] = v
            else:
                new_key = tuple(k[1:] for k in key)
                without_corpus[new_key] = v
        return without_corpus
    logger.info(result)
    return result.droplevel(0)<|MERGE_RESOLUTION|>--- conflicted
+++ resolved
@@ -301,9 +301,6 @@
         if slicer is not None:
             self.index_levels["slicer"] = [slicer]
 
-<<<<<<< HEAD
-    def load(self, directory: Optional[Union[str, List[str]]], **kwargs):
-=======
     def attach_loader(self, loader: PLoader):
         self.loaders.append(loader)
         self._retrieve_pieces_from_loader(loader)
@@ -332,7 +329,6 @@
         loader: Optional[Type[PLoader]] = None,
         **kwargs,
     ):
->>>>>>> 2fbfdc0d
         """
         Load and parse all of the desired raw data and metadata.
 
